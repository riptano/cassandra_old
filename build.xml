--- conflicted
+++ resolved
@@ -25,11 +25,7 @@
     <property name="debuglevel" value="source,lines,vars"/>
 
     <!-- default version and SCM information -->
-<<<<<<< HEAD
-    <property name="base.version" value="1.2.2-DSE"/>
-=======
-    <property name="base.version" value="1.2.4"/>
->>>>>>> 79c2ff7c
+    <property name="base.version" value="1.2.4-DSP-1961-DSE"/>
     <property name="scm.connection" value="scm:git://git.apache.org/cassandra.git"/>
     <property name="scm.developerConnection" value="scm:git://git.apache.org/cassandra.git"/>
     <property name="scm.url" value="http://git-wip-us.apache.org/repos/asf?p=cassandra.git;a=tree"/>
@@ -78,14 +74,14 @@
               value="http://repo2.maven.org/maven2/org/apache/maven/maven-ant-tasks" />
     <!-- details of how and which Maven repository we publish to -->
     <property name="maven.version" value="3.0.3" />
-    <condition property="maven-repository-url" value="http://mvn.riptano.com/content/repositories/releases">
+    <condition property="maven-repository-url" value="https://repository.apache.org/service/local/staging/deploy/maven2">
       <isset property="release"/>
     </condition>
-    <condition property="maven-repository-id" value="datastax-release">
+    <condition property="maven-repository-id" value="apache.releases.https">
       <isset property="release"/>
     </condition>
-    <property name="maven-repository-url" value="http://mvn.riptano.com/content/repositories/snapshots"/>
-    <property name="maven-repository-id" value="datastax-snapshot"/>
+    <property name="maven-repository-url" value="https://repository.apache.org/content/repositories/snapshots"/>
+    <property name="maven-repository-id" value="apache.snapshots.https"/>
 
     <property name="test.timeout" value="60000" />
     <property name="test.long.timeout" value="600000" />
@@ -165,7 +161,7 @@
     </target>
     <target depends="clean" name="cleanall"/>
 
-    <target name="realclean" depends="clean" description="Remove the entire build directory and all downloaded artifacts">
+    <target name="realclean" depends="clean">
         <delete dir="${build.dir}" />
     </target>
 
@@ -298,7 +294,7 @@
         <sequential>
           <artifact:mvn mavenVersion="${maven.version}" fork="true" failonerror="true">
             <jvmarg value="-Xmx512m"/>
-            <arg value="deploy:deploy-file" />
+            <arg value="org.apache.maven.plugins:maven-gpg-plugin:1.4:sign-and-deploy-file" />
             <arg value="-DretryFailedDeploymentCount=5" />
             <arg value="-Durl=${maven-repository-url}" />
             <arg value="-DrepositoryId=${maven-repository-id}" />
@@ -306,6 +302,7 @@
             <arg value="-Dfile=@{file}" />
             <arg value="-Dclassifier=@{classifier}" />
             <arg value="-Dpackaging=@{packaging}" />
+            <arg value="-Papache-release" />
           </artifact:mvn>
         </sequential>
       </macrodef>
@@ -334,7 +331,7 @@
           <dependency groupId="org.xerial.snappy" artifactId="snappy-java" version="1.0.4.1"/>
           <dependency groupId="net.jpountz.lz4" artifactId="lz4" version="1.1.0"/>
           <dependency groupId="com.ning" artifactId="compress-lzf" version="0.8.4"/>
-          <dependency groupId="com.google.guava" artifactId="guava" version="13.0.1"/>
+          <dependency groupId="com.google.guava" artifactId="guava" version="12.0"/>
           <dependency groupId="commons-cli" artifactId="commons-cli" version="1.1"/>
           <dependency groupId="commons-codec" artifactId="commons-codec" version="1.2"/>
           <dependency groupId="commons-lang" artifactId="commons-lang" version="2.4"/>
@@ -383,7 +380,6 @@
           <dependency groupId="com.yammer.metrics" artifactId="metrics-core" version="2.0.3" />
           <dependency groupId="edu.stanford.ppl" artifactId="snaptree" version="0.1" />
           <dependency groupId="org.mindrot" artifactId="jbcrypt" version="0.3m" />
-          <dependency groupId="io.netty" artifactId="netty" version="3.5.9.Final" />
         </dependencyManagement>
         <developer id="alakshman" name="Avinash Lakshman"/>
         <developer id="antelder" name="Anthony Elder"/>
@@ -449,7 +445,7 @@
                 version="${version}"/>
         <scm connection="${scm.connection}" developerConnection="${scm.developerConnection}" url="${scm.url}"/>
         <dependency groupId="org.xerial.snappy" artifactId="snappy-java"/>
-      	<dependency groupId="net.jpountz.lz4" artifactId="lz4"/>
+        <dependency groupId="net.jpountz.lz4" artifactId="lz4"/>
         <dependency groupId="com.ning" artifactId="compress-lzf"/>
         <dependency groupId="com.google.guava" artifactId="guava"/>
         <dependency groupId="commons-cli" artifactId="commons-cli"/>
@@ -466,7 +462,7 @@
         <dependency groupId="com.github.stephenc.high-scale-lib" artifactId="high-scale-lib"/>
         <dependency groupId="org.yaml" artifactId="snakeyaml"/>
         <dependency groupId="edu.stanford.ppl" artifactId="snaptree"/>
-      	<dependency groupId="org.mindrot" artifactId="jbcrypt"/>
+        <dependency groupId="org.mindrot" artifactId="jbcrypt"/>
         <dependency groupId="com.yammer.metrics" artifactId="metrics-core"/>
         
         <dependency groupId="log4j" artifactId="log4j"/>
@@ -485,7 +481,6 @@
         
         <!-- don't need jamm unless running a server in which case it needs to be a -javagent to be used anyway -->
         <dependency groupId="com.github.stephenc" artifactId="jamm"/>
-        <dependency groupId="io.netty" artifactId="netty"/>
       </artifact:pom>
       <artifact:pom id="thrift-pom"
                     artifactId="cassandra-thrift"
@@ -749,7 +744,7 @@
       <jar jarfile="${build.dir}/${ant.project.name}-thrift-${version}.jar"
            basedir="${build.classes.thrift}">
         <fileset dir="${build.classes.main}">
-          <include name="org/apache/cassandra/thrift/TClientTransportFactory.class" />
+          <include name="org/apache/cassandra/thrift/ITransportFactory.class" />
           <include name="org/apache/cassandra/thrift/TFramedTransportFactory.class" />
         </fileset>
         <manifest>
@@ -1017,7 +1012,8 @@
     <javac
      debug="true"
      debuglevel="${debuglevel}"
-     destdir="${test.classes}">
+     destdir="${test.classes}"
+     includeantruntime="false">
       <classpath>
         <path refid="cassandra.classpath"/>
       </classpath>
@@ -1047,7 +1043,6 @@
         <formatter type="xml" usefile="true"/>
         <formatter type="brief" usefile="false"/>
         <jvmarg value="-Dstorage-config=${test.conf}"/>
-        <jvmarg value="-Daccess.properties=${test.conf}/access.properties"/>
         <jvmarg value="-Dlog4j.configuration=log4j-junit.properties" />
         <jvmarg value="-javaagent:${basedir}/lib/jamm-0.2.5.jar" />
         <jvmarg value="-ea"/>
@@ -1136,15 +1131,15 @@
   </target>
 
   <target name="msg-ser-test-10" depends="build-test" description="Tests message serializations on 1.0 messages">
-  	<testmacro suitename="unit" inputdir="${test.unit.src}"
-	           timeout="60000" filter="**/SerializationsTest.java">
-	  <jvmarg value="-Dcassandra.version=1.0"/>
+    <testmacro suitename="unit" inputdir="${test.unit.src}" 
+               timeout="60000" filter="**/SerializationsTest.java">
+      <jvmarg value="-Dcassandra.version=1.0"/>
     </testmacro>
   </target>
 
   <target name="pbs-test" depends="build-test" description="Tests PBS predictor">
-	<testmacro suitename="unit" inputdir="${test.unit.src}"
-	      timeout="15000" filter="**/PBSPredictorTest.java"/>
+    <testmacro suitename="unit" inputdir="${test.unit.src}"
+      timeout="15000" filter="**/PBSPredictorTest.java"/>
   </target>
 
   <target name="long-test" depends="build-test" description="Execute functional tests">
@@ -1365,13 +1360,9 @@
              classifier="javadoc"/>
   </target>
 
-  <!-- For the DataStax fork of Cassandra, we only deploy the cassandra-all,
-       cassandra-thrift and cassandra-client-util jars. Also, the release repo
-       does not allow overwrites, which the deployment of source & javadoc 
-       artifacts in the way defined here requires, so *only* deploy the jars
-  -->
   <target name="publish"
           depends="mvn-install"
+          if="release"
           description="Publishes the artifacts to the Maven repository">
           
     <!-- the parent -->
@@ -1380,7 +1371,6 @@
             packaging="pom"/>
 
     <!-- the distribution -->
-    <!--
     <deploy pomFile="${build.dir}/${final.name}-dist.pom"
             file="${build.dir}/${final.name}-dist.pom"
             packaging="pom"/>
@@ -1392,41 +1382,34 @@
             file="${build.dir}/${final.name}-src.tar.gz"
             packaging="tar.gz"
             classifier="src"/>
-     -->
-
+          
     <!-- the cassandra-thrift jar -->  
     <deploy pomFile="${build.dir}/${ant.project.name}-thrift-${version}.pom"
             file="${build.dir}/${ant.project.name}-thrift-${version}.jar"/>
-    <!--
     <deploy pomFile="${build.dir}/${ant.project.name}-thrift-${version}.pom"
             file="${build.dir}/${ant.project.name}-thrift-${version}-sources.jar"
             classifier="sources"/>
     <deploy pomFile="${build.dir}/${ant.project.name}-thrift-${version}.pom"
             file="${build.dir}/${ant.project.name}-thrift-${version}-javadoc.jar"
             classifier="javadoc"/>
-    -->
 
     <!-- the cassandra-clientutil jar -->  
     <deploy pomFile="${build.dir}/${ant.project.name}-clientutil-${version}.pom"
             file="${build.dir}/${ant.project.name}-clientutil-${version}.jar"/>
-    <!--
     <deploy pomFile="${build.dir}/${ant.project.name}-clientutil-${version}.pom"
              file="${build.dir}/${ant.project.name}-clientutil-${version}-sources.jar"
              classifier="sources"/>
     <deploy pomFile="${build.dir}/${ant.project.name}-clientutil-${version}.pom"
              file="${build.dir}/${ant.project.name}-clientutil-${version}-javadoc.jar"
              classifier="javadoc"/>
-    -->
     <!-- the cassandra-all jar -->
     <deploy pomFile="${build.dir}/${final.name}.pom"
             file="${build.dir}/${final.name}.jar"/>
-    <!--
     <deploy pomFile="${build.dir}/${final.name}.pom"
             file="${build.dir}/${final.name}-sources.jar"
             classifier="sources"/>
     <deploy pomFile="${build.dir}/${final.name}.pom"
             file="${build.dir}/${final.name}-javadoc.jar"
             classifier="javadoc"/>
-    -->
   </target>
 </project>