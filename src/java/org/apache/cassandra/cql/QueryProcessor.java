/*
 *
 * Licensed to the Apache Software Foundation (ASF) under one
 * or more contributor license agreements.  See the NOTICE file
 * distributed with this work for additional information
 * regarding copyright ownership.  The ASF licenses this file
 * to you under the Apache License, Version 2.0 (the
 * "License"); you may not use this file except in compliance
 * with the License.  You may obtain a copy of the License at
 *
 *   http://www.apache.org/licenses/LICENSE-2.0
 *
 * Unless required by applicable law or agreed to in writing,
 * software distributed under the License is distributed on an
 * "AS IS" BASIS, WITHOUT WARRANTIES OR CONDITIONS OF ANY
 * KIND, either express or implied.  See the License for the
 * specific language governing permissions and limitations
 * under the License.
 *
 */

package org.apache.cassandra.cql;

import java.io.IOException;
import java.nio.ByteBuffer;
import java.nio.charset.CharacterCodingException;
import java.util.*;
import java.util.concurrent.Callable;
import java.util.concurrent.ExecutionException;
import java.util.concurrent.Future;
import java.util.concurrent.TimeoutException;

import org.apache.cassandra.auth.Permission;
import org.apache.cassandra.concurrent.Stage;
import org.apache.cassandra.concurrent.StageManager;
import org.apache.cassandra.config.*;
import org.apache.cassandra.cli.CliUtils;
import org.apache.cassandra.db.CounterColumn;
import org.apache.cassandra.db.*;
import org.apache.cassandra.db.context.CounterContext;
import org.apache.cassandra.db.filter.QueryPath;
import org.apache.cassandra.db.marshal.AbstractType;
import org.apache.cassandra.db.marshal.AsciiType;
import org.apache.cassandra.db.marshal.MarshalException;
import org.apache.cassandra.db.marshal.TypeParser;
import org.apache.cassandra.dht.*;
import org.apache.cassandra.service.ClientState;
import org.apache.cassandra.service.StorageProxy;
import org.apache.cassandra.service.StorageService;
import org.apache.cassandra.service.MigrationManager;
import org.apache.cassandra.thrift.*;
import org.apache.cassandra.thrift.Column;
import org.apache.cassandra.utils.ByteBufferUtil;
import org.apache.cassandra.utils.FBUtilities;
import org.apache.cassandra.utils.Pair;
import org.apache.cassandra.utils.SemanticVersion;

import com.google.common.base.Predicates;
import com.google.common.collect.Maps;
import org.antlr.runtime.*;

import org.slf4j.Logger;
import org.slf4j.LoggerFactory;

import static org.apache.cassandra.thrift.ThriftValidation.validateColumnFamily;

public class QueryProcessor
{
    public static final SemanticVersion CQL_VERSION = new SemanticVersion("2.0.0");

    private static final Logger logger = LoggerFactory.getLogger(QueryProcessor.class);

    private static final long timeLimitForSchemaAgreement = 10 * 1000;

    public static final String DEFAULT_KEY_NAME = bufferToString(CFMetaData.DEFAULT_KEY_NAME);

    private static List<org.apache.cassandra.db.Row> getSlice(CFMetaData metadata, SelectStatement select, List<ByteBuffer> variables)
    throws InvalidRequestException, TimedOutException, UnavailableException
    {
        QueryPath queryPath = new QueryPath(select.getColumnFamily());
        List<ReadCommand> commands = new ArrayList<ReadCommand>();

        // ...of a list of column names
        if (!select.isColumnRange())
        {
            Collection<ByteBuffer> columnNames = getColumnNames(select, metadata, variables);
            validateColumnNames(columnNames);

            for (Term rawKey: select.getKeys())
            {
                ByteBuffer key = rawKey.getByteBuffer(metadata.getKeyValidator(),variables);

                validateKey(key);
                commands.add(new SliceByNamesReadCommand(metadata.ksName, key, queryPath, columnNames));
            }
        }
        // ...a range (slice) of column names
        else
        {
            AbstractType<?> comparator = select.getComparator(metadata.ksName);
            ByteBuffer start = select.getColumnStart().getByteBuffer(comparator,variables);
            ByteBuffer finish = select.getColumnFinish().getByteBuffer(comparator,variables);

            for (Term rawKey : select.getKeys())
            {
                ByteBuffer key = rawKey.getByteBuffer(metadata.getKeyValidator(),variables);

                validateKey(key);
                validateSliceRange(metadata, start, finish, select.isColumnsReversed());
                commands.add(new SliceFromReadCommand(metadata.ksName,
                                                      key,
                                                      queryPath,
                                                      start,
                                                      finish,
                                                      select.isColumnsReversed(),
                                                      select.getColumnsLimit()));
            }
        }

        try
        {
            return StorageProxy.read(commands, select.getConsistencyLevel());
        }
        catch (TimeoutException e)
        {
            throw new TimedOutException();
        }
        catch (IOException e)
        {
            throw new RuntimeException(e);
        }
    }

    private static List<ByteBuffer> getColumnNames(SelectStatement select, CFMetaData metadata, List<ByteBuffer> variables)
    throws InvalidRequestException
    {
        String keyString = getKeyString(metadata);
        List<Term> selectColumnNames = select.getColumnNames();
        List<ByteBuffer> columnNames = new ArrayList<ByteBuffer>(selectColumnNames.size());
        for (Term column : selectColumnNames)
        {
            // skip the key for the slice op; we'll add it to the resultset in extractThriftColumns
            if (!column.getText().equalsIgnoreCase(keyString))
                columnNames.add(column.getByteBuffer(metadata.comparator,variables));
        }
        return columnNames;
    }

    private static List<org.apache.cassandra.db.Row> multiRangeSlice(CFMetaData metadata, SelectStatement select, List<ByteBuffer> variables)
    throws TimedOutException, UnavailableException, InvalidRequestException
    {
        List<org.apache.cassandra.db.Row> rows;
        IPartitioner<?> p = StorageService.getPartitioner();

        AbstractType<?> keyType = Schema.instance.getCFMetaData(metadata.ksName, select.getColumnFamily()).getKeyValidator();

        ByteBuffer startKeyBytes = (select.getKeyStart() != null)
                                   ? select.getKeyStart().getByteBuffer(keyType,variables)
                                   : null;

        ByteBuffer finishKeyBytes = (select.getKeyFinish() != null)
                                    ? select.getKeyFinish().getByteBuffer(keyType,variables)
                                    : null;

        RowPosition startKey = RowPosition.forKey(startKeyBytes, p), finishKey = RowPosition.forKey(finishKeyBytes, p);
        if (startKey.compareTo(finishKey) > 0 && !finishKey.isMinimum(p))
        {
            if (p instanceof RandomPartitioner)
                throw new InvalidRequestException("Start key sorts after end key. This is not allowed; you probably should not specify end key at all, under RandomPartitioner");
            else
                throw new InvalidRequestException("Start key must sort before (or equal to) finish key in your partitioner!");
        }
        AbstractBounds<RowPosition> bounds = new Bounds<RowPosition>(startKey, finishKey);

        // XXX: Our use of Thrift structs internally makes me Sad. :(
        SlicePredicate thriftSlicePredicate = slicePredicateFromSelect(select, metadata, variables);
        validateSlicePredicate(metadata, thriftSlicePredicate);

        List<Relation> columnRelations = select.getColumnRelations();
        List<IndexExpression> expressions = new ArrayList<IndexExpression>(columnRelations.size());
        for (Relation columnRelation : columnRelations)
        {
            // Left and right side of relational expression encoded according to comparator/validator.
            ByteBuffer entity = columnRelation.getEntity().getByteBuffer(metadata.comparator, variables);
            ByteBuffer value = columnRelation.getValue().getByteBuffer(select.getValueValidator(metadata.ksName, entity), variables);

            expressions.add(new IndexExpression(entity,
                                                IndexOperator.valueOf(columnRelation.operator().toString()),
                                                value));
        }

        int limit = select.isKeyRange() && select.getKeyStart() != null
                  ? select.getNumRecords() + 1
                  : select.getNumRecords();

        try
        {
            rows = StorageProxy.getRangeSlice(new RangeSliceCommand(metadata.ksName,
                                                                    select.getColumnFamily(),
                                                                    null,
                                                                    thriftSlicePredicate,
                                                                    bounds,
                                                                    expressions,
                                                                    limit),
                                                                    select.getConsistencyLevel());
        }
        catch (IOException e)
        {
            throw new RuntimeException(e);
        }
        catch (org.apache.cassandra.thrift.UnavailableException e)
        {
            throw new UnavailableException();
        }
        catch (TimeoutException e)
        {
            throw new TimedOutException();
        }

        // if start key was set and relation was "greater than"
        if (select.getKeyStart() != null && !select.includeStartKey() && !rows.isEmpty())
        {
            if (rows.get(0).key.key.equals(startKeyBytes))
                rows.remove(0);
        }

        // if finish key was set and relation was "less than"
        if (select.getKeyFinish() != null && !select.includeFinishKey() && !rows.isEmpty())
        {
            int lastIndex = rows.size() - 1;
            if (rows.get(lastIndex).key.key.equals(finishKeyBytes))
                rows.remove(lastIndex);
        }

        return rows.subList(0, select.getNumRecords() < rows.size() ? select.getNumRecords() : rows.size());
    }

    private static void batchUpdate(ClientState clientState, List<UpdateStatement> updateStatements, ConsistencyLevel consistency, List<ByteBuffer> variables )
    throws InvalidRequestException, UnavailableException, TimedOutException
    {
        String globalKeyspace = clientState.getKeyspace();
        List<IMutation> rowMutations = new ArrayList<IMutation>(updateStatements.size());
        List<String> cfamsSeen = new ArrayList<String>(updateStatements.size());

        for (UpdateStatement update : updateStatements)
        {
            String keyspace = update.keyspace == null ? globalKeyspace : update.keyspace;

            // Avoid unnecessary authorizations.
            if (!(cfamsSeen.contains(update.getColumnFamily())))
            {
                clientState.hasColumnFamilyAccess(keyspace, update.getColumnFamily(), Permission.WRITE);
                cfamsSeen.add(update.getColumnFamily());
            }

            rowMutations.addAll(update.prepareRowMutations(keyspace, clientState, variables));
        }

        for (IMutation mutation : rowMutations)
        {
            validateKey(mutation.key());
        }

        try
        {
            StorageProxy.mutate(rowMutations, consistency);
        }
        catch (org.apache.cassandra.thrift.UnavailableException e)
        {
            throw new UnavailableException();
        }
        catch (TimeoutException e)
        {
            throw new TimedOutException();
        }
    }

    private static SlicePredicate slicePredicateFromSelect(SelectStatement select, CFMetaData metadata, List<ByteBuffer> variables)
    throws InvalidRequestException
    {
        SlicePredicate thriftSlicePredicate = new SlicePredicate();

        if (select.isColumnRange() || select.getColumnNames().size() == 0)
        {
            SliceRange sliceRange = new SliceRange();
            sliceRange.start = select.getColumnStart().getByteBuffer(metadata.comparator, variables);
            sliceRange.finish = select.getColumnFinish().getByteBuffer(metadata.comparator, variables);
            sliceRange.reversed = select.isColumnsReversed();
            sliceRange.count = select.getColumnsLimit();
            thriftSlicePredicate.slice_range = sliceRange;
        }
        else
        {
            thriftSlicePredicate.column_names = getColumnNames(select, metadata, variables);
        }

        return thriftSlicePredicate;
    }

    /* Test for SELECT-specific taboos */
    private static void validateSelect(String keyspace, SelectStatement select, List<ByteBuffer> variables) throws InvalidRequestException
    {
        ThriftValidation.validateConsistencyLevel(keyspace, select.getConsistencyLevel(), RequestType.READ);

        // Finish key w/o start key (KEY < foo)
        if (!select.isKeyRange() && (select.getKeyFinish() != null))
            throw new InvalidRequestException("Key range clauses must include a start key (i.e. KEY > term)");

        // Key range and by-key(s) combined (KEY > foo AND KEY = bar)
        if (select.isKeyRange() && select.getKeys().size() > 0)
            throw new InvalidRequestException("You cannot combine key range and by-key clauses in a SELECT");

        // Start and finish keys, *and* column relations (KEY > foo AND KEY < bar and name1 = value1).
        if (select.isKeyRange() && (select.getKeyFinish() != null) && (select.getColumnRelations().size() > 0))
            throw new InvalidRequestException("You cannot combine key range and by-column clauses in a SELECT");

        // Can't use more than one KEY =
        if (!select.isMultiKey() && select.getKeys().size() > 1)
            throw new InvalidRequestException("You cannot use more than one KEY = in a SELECT");

        if (select.getColumnRelations().size() > 0)
        {
            AbstractType<?> comparator = select.getComparator(keyspace);
            Set<ByteBuffer> indexed = Table.open(keyspace).getColumnFamilyStore(select.getColumnFamily()).indexManager.getIndexedColumns();
            for (Relation relation : select.getColumnRelations())
            {
                if ((relation.operator() == RelationType.EQ) && indexed.contains(relation.getEntity().getByteBuffer(comparator, variables)))
                    return;
            }
            throw new InvalidRequestException("No indexed columns present in by-columns clause with \"equals\" operator");
        }
    }

    public static void validateKey(ByteBuffer key) throws InvalidRequestException
    {
        if (key == null || key.remaining() == 0)
        {
            throw new InvalidRequestException("Key may not be empty");
        }

        // check that key can be handled by FBUtilities.writeShortByteArray
        if (key.remaining() > FBUtilities.MAX_UNSIGNED_SHORT)
        {
            throw new InvalidRequestException("Key length of " + key.remaining() +
                                              " is longer than maximum of " + FBUtilities.MAX_UNSIGNED_SHORT);
        }
    }

    public static void validateKeyAlias(CFMetaData cfm, String key) throws InvalidRequestException
    {
        assert key.toUpperCase().equals(key); // should always be uppercased by caller
        String realKeyAlias = bufferToString(cfm.getKeyName()).toUpperCase();
        if (!realKeyAlias.equals(key))
            throw new InvalidRequestException(String.format("Expected key '%s' to be present in WHERE clause for '%s'", realKeyAlias, cfm.cfName));
    }

    private static void validateColumnNames(Iterable<ByteBuffer> columns)
    throws InvalidRequestException
    {
        for (ByteBuffer name : columns)
        {
            if (name.remaining() > IColumn.MAX_NAME_LENGTH)
                throw new InvalidRequestException(String.format("column name is too long (%s > %s)",
                                                                name.remaining(),
                                                                IColumn.MAX_NAME_LENGTH));
            if (name.remaining() == 0)
                throw new InvalidRequestException("zero-length column name");
        }
    }

    public static void validateColumnName(ByteBuffer column)
    throws InvalidRequestException
    {
        validateColumnNames(Arrays.asList(column));
    }

    public static void validateColumn(CFMetaData metadata, ByteBuffer name, ByteBuffer value)
    throws InvalidRequestException
    {
        validateColumnName(name);
        AbstractType<?> validator = metadata.getValueValidator(name);

        try
        {
            if (validator != null)
                validator.validate(value);
        }
        catch (MarshalException me)
        {
            throw new InvalidRequestException(String.format("Invalid column value for column (name=%s); %s",
                                                            ByteBufferUtil.bytesToHex(name),
                                                            me.getMessage()));
        }
    }

    private static void validateSlicePredicate(CFMetaData metadata, SlicePredicate predicate)
    throws InvalidRequestException
    {
        if (predicate.slice_range != null)
            validateSliceRange(metadata, predicate.slice_range);
        else
            validateColumnNames(predicate.column_names);
    }

    private static void validateSliceRange(CFMetaData metadata, SliceRange range)
    throws InvalidRequestException
    {
        validateSliceRange(metadata, range.start, range.finish, range.reversed);
    }

    private static void validateSliceRange(CFMetaData metadata, ByteBuffer start, ByteBuffer finish, boolean reversed)
    throws InvalidRequestException
    {
        AbstractType<?> comparator = metadata.getComparatorFor(null);
        Comparator<ByteBuffer> orderedComparator = reversed ? comparator.reverseComparator: comparator;
        if (start.remaining() > 0 && finish.remaining() > 0 && orderedComparator.compare(start, finish) > 0)
            throw new InvalidRequestException("range finish must come after start in traversal order");
    }

    // Copypasta from CassandraServer (where it is private).
    private static void validateSchemaAgreement() throws SchemaDisagreementException
    {
       if (describeSchemaVersions().size() > 1)
            throw new SchemaDisagreementException();
    }

    private static Map<String, List<String>> describeSchemaVersions()
    {
        // unreachable hosts don't count towards disagreement
        return Maps.filterKeys(StorageProxy.describeSchemaVersions(),
                               Predicates.not(Predicates.equalTo(StorageProxy.UNREACHABLE)));
    }

    public static CqlResult processStatement(CQLStatement statement,ClientState clientState, List<ByteBuffer> variables )
    throws  UnavailableException, InvalidRequestException, TimedOutException, SchemaDisagreementException
    {
        String keyspace = null;

        // Some statements won't have (or don't need) a keyspace (think USE, or CREATE).
        if (statement.type != StatementType.SELECT && StatementType.requiresKeyspace.contains(statement.type))
            keyspace = clientState.getKeyspace();

        CqlResult result = new CqlResult();

        if (logger.isDebugEnabled()) logger.debug("CQL statement type: {}", statement.type.toString());
        CFMetaData metadata;
        switch (statement.type)
        {
            case SELECT:
                SelectStatement select = (SelectStatement)statement.statement;

                final String oldKeyspace = clientState.getRawKeyspace();

                if (select.isSetKeyspace())
                {
                    keyspace = CliUtils.unescapeSQLString(select.getKeyspace());
                    ThriftValidation.validateTable(keyspace);
                }
                else if (oldKeyspace == null)
                    throw new InvalidRequestException("no keyspace has been specified");
                else
                    keyspace = oldKeyspace;

                clientState.hasColumnFamilyAccess(keyspace, select.getColumnFamily(), Permission.READ);
                metadata = validateColumnFamily(keyspace, select.getColumnFamily());

                // need to do this in here because we need a CFMD.getKeyName()
                select.extractKeyAliasFromColumns(metadata);

                if (select.getKeys().size() > 0)
                    validateKeyAlias(metadata, select.getKeyAlias());

                validateSelect(keyspace, select, variables);

                List<org.apache.cassandra.db.Row> rows;

                // By-key
                if (!select.isKeyRange() && (select.getKeys().size() > 0))
                {
                    rows = getSlice(metadata, select, variables);
                }
                else
                {
                    rows = multiRangeSlice(metadata, select, variables);
                }

                // count resultset is a single column named "count"
                result.type = CqlResultType.ROWS;
                if (select.isCountOperation())
                {
                    validateCountOperation(select);

                    ByteBuffer countBytes = ByteBufferUtil.bytes("count");
                    result.schema = new CqlMetadata(Collections.<ByteBuffer, String>emptyMap(),
                                                    Collections.<ByteBuffer, String>emptyMap(),
                                                    "AsciiType",
                                                    "LongType");
                    List<Column> columns = Collections.singletonList(new Column(countBytes).setValue(ByteBufferUtil.bytes((long) rows.size())));
                    result.rows = Collections.singletonList(new CqlRow(countBytes, columns));
                    return result;
                }

                // otherwise create resultset from query results
                result.schema = new CqlMetadata(new HashMap<ByteBuffer, String>(),
                                                new HashMap<ByteBuffer, String>(),
                                                TypeParser.getShortName(metadata.comparator),
                                                TypeParser.getShortName(metadata.getDefaultValidator()));
                List<CqlRow> cqlRows = new ArrayList<CqlRow>(rows.size());
                for (org.apache.cassandra.db.Row row : rows)
                {
                    List<Column> thriftColumns = new ArrayList<Column>();
                    if (select.isColumnRange())
                    {
                        if (select.isFullWildcard())
                        {
                            // prepend key
                            thriftColumns.add(new Column(metadata.getKeyName()).setValue(row.key.key).setTimestamp(-1));
                            result.schema.name_types.put(metadata.getKeyName(), TypeParser.getShortName(AsciiType.instance));
                            result.schema.value_types.put(metadata.getKeyName(), TypeParser.getShortName(metadata.getKeyValidator()));
                        }

                        // preserve comparator order
                        if (row.cf != null)
                        {
                            for (IColumn c : row.cf.getSortedColumns())
                            {
                                if (c.isMarkedForDelete())
                                    continue;

                                ColumnDefinition cd = metadata.getColumnDefinition(c.name());
                                if (cd != null)
                                    result.schema.value_types.put(c.name(), TypeParser.getShortName(cd.getValidator()));

                                thriftColumns.add(thriftify(c));
                            }
                        }
                    }
                    else
                    {
                        String keyString = getKeyString(metadata);

                        // order columns in the order they were asked for
                        for (Term term : select.getColumnNames())
                        {
                            if (term.getText().equalsIgnoreCase(keyString))
                            {
                                // preserve case of key as it was requested
                                ByteBuffer requestedKey = ByteBufferUtil.bytes(term.getText());
                                thriftColumns.add(new Column(requestedKey).setValue(row.key.key).setTimestamp(-1));
                                result.schema.name_types.put(requestedKey, TypeParser.getShortName(AsciiType.instance));
                                result.schema.value_types.put(requestedKey, TypeParser.getShortName(metadata.getKeyValidator()));
                                continue;
                            }

                            if (row.cf == null)
                                continue;

                            ByteBuffer name;
                            try
                            {
                                name = term.getByteBuffer(metadata.comparator, variables);
                            }
                            catch (InvalidRequestException e)
                            {
                                throw new AssertionError(e);
                            }

                            ColumnDefinition cd = metadata.getColumnDefinition(name);
                            if (cd != null)
                                result.schema.value_types.put(name, TypeParser.getShortName(cd.getValidator()));
                            IColumn c = row.cf.getColumn(name);
                            if (c == null || c.isMarkedForDelete())
                                thriftColumns.add(new Column().setName(name));
                            else
                                thriftColumns.add(thriftify(c));
                        }
                    }

                    // Create a new row, add the columns to it, and then add it to the list of rows
                    CqlRow cqlRow = new CqlRow();
                    cqlRow.key = row.key.key;
                    cqlRow.columns = thriftColumns;
                    if (select.isColumnsReversed())
                        Collections.reverse(cqlRow.columns);
                    cqlRows.add(cqlRow);
                }

                result.rows = cqlRows;
                return result;

            case INSERT: // insert uses UpdateStatement
            case UPDATE:
                UpdateStatement update = (UpdateStatement)statement.statement;
                clientState.hasColumnFamilyAccess(keyspace, update.getColumnFamily(), Permission.WRITE);
                ThriftValidation.validateConsistencyLevel(keyspace, update.getConsistencyLevel(), RequestType.WRITE);
                batchUpdate(clientState, Collections.singletonList(update), update.getConsistencyLevel(), variables);
                result.type = CqlResultType.VOID;
                return result;

            case BATCH:
                BatchStatement batch = (BatchStatement) statement.statement;
                ThriftValidation.validateConsistencyLevel(keyspace, batch.getConsistencyLevel(), RequestType.WRITE);

                if (batch.getTimeToLive() != 0)
                    throw new InvalidRequestException("Global TTL on the BATCH statement is not supported.");

                for (AbstractModification up : batch.getStatements())
                {
                    if (up.isSetConsistencyLevel())
                        throw new InvalidRequestException(
                                "Consistency level must be set on the BATCH, not individual statements");

                    if (batch.isSetTimestamp() && up.isSetTimestamp())
                        throw new InvalidRequestException(
                                "Timestamp must be set either on BATCH or individual statements");
                }

                List<IMutation> mutations = batch.getMutations(keyspace, clientState, variables);
                for (IMutation mutation : mutations)
                {
                    validateKey(mutation.key());
                }

                try
                {
                    StorageProxy.mutate(mutations, batch.getConsistencyLevel());
                }
                catch (org.apache.cassandra.thrift.UnavailableException e)
                {
                    throw new UnavailableException();
                }
                catch (TimeoutException e)
                {
                    throw new TimedOutException();
                }

                result.type = CqlResultType.VOID;
                return result;

            case USE:
                clientState.setKeyspace(CliUtils.unescapeSQLString((String) statement.statement));
                result.type = CqlResultType.VOID;

                return result;

            case TRUNCATE:
                Pair<String, String> columnFamily = (Pair<String, String>)statement.statement;
                keyspace = columnFamily.left == null ? clientState.getKeyspace() : columnFamily.left;

                validateColumnFamily(keyspace, columnFamily.right);
                clientState.hasColumnFamilyAccess(keyspace, columnFamily.right, Permission.WRITE);

                try
                {
                    StorageProxy.truncateBlocking(keyspace, columnFamily.right);
                }
                catch (TimeoutException e)
                {
                    throw (UnavailableException) new UnavailableException().initCause(e);
                }
                catch (IOException e)
                {
                    throw (UnavailableException) new UnavailableException().initCause(e);
                }

                result.type = CqlResultType.VOID;
                return result;

            case DELETE:
                DeleteStatement delete = (DeleteStatement)statement.statement;

                keyspace = delete.keyspace == null ? clientState.getKeyspace() : delete.keyspace;
                clientState.hasColumnFamilyAccess(keyspace, delete.columnFamily, Permission.WRITE);
                List<IMutation> deletions = delete.prepareRowMutations(keyspace, clientState, variables);
                for (IMutation deletion : deletions)
                {
                    validateKey(deletion.key());
                }

                try
                {
                    StorageProxy.mutate(deletions, delete.getConsistencyLevel());
                }
                catch (TimeoutException e)
                {
                    throw new TimedOutException();
                }

                result.type = CqlResultType.VOID;
                return result;

            case CREATE_KEYSPACE:
                CreateKeyspaceStatement create = (CreateKeyspaceStatement)statement.statement;
                create.validate();
                ThriftValidation.validateKeyspaceNotSystem(create.getName());
                clientState.hasKeyspaceAccess(create.getName(), Permission.WRITE);
                validateSchemaAgreement();

                try
                {
                    KSMetaData ksm = KSMetaData.newKeyspace(create.getName(),
                                                            create.getStrategyClass(),
                                                            create.getStrategyOptions(),
                                                            true);
                    ThriftValidation.validateKeyspaceNotYetExisting(ksm.name);
                    MigrationManager.announceNewKeyspace(ksm);
                    validateSchemaIsSettled();
                }
                catch (ConfigurationException e)
                {
                    InvalidRequestException ex = new InvalidRequestException(e.getMessage());
                    ex.initCause(e);
                    throw ex;
                }

                result.type = CqlResultType.VOID;
                return result;

            case CREATE_COLUMNFAMILY:
                CreateColumnFamilyStatement createCf = (CreateColumnFamilyStatement)statement.statement;
<<<<<<< HEAD
                clientState.hasColumnFamilySchemaAccess(keyspace, Permission.CREATE);
=======
                clientState.hasColumnFamilyAccess(keyspace, createCf.getName(), Permission.WRITE);
>>>>>>> 4885bfcc
                validateSchemaAgreement();

                try
                {
                    MigrationManager.announceNewColumnFamily(createCf.getCFMetaData(keyspace, variables));
                    validateSchemaIsSettled();
                }
                catch (ConfigurationException e)
                {
                    InvalidRequestException ex = new InvalidRequestException(e.toString());
                    ex.initCause(e);
                    throw ex;
                }

                result.type = CqlResultType.VOID;
                return result;

            case CREATE_INDEX:
                CreateIndexStatement createIdx = (CreateIndexStatement)statement.statement;
                clientState.hasColumnFamilyAccess(keyspace, createIdx.getColumnFamily(), Permission.WRITE);
                validateSchemaAgreement();
                CFMetaData oldCfm = Schema.instance.getCFMetaData(keyspace, createIdx.getColumnFamily());
                if (oldCfm == null)
                    throw new InvalidRequestException("No such column family: " + createIdx.getColumnFamily());

                boolean columnExists = false;
                ByteBuffer columnName = createIdx.getColumnName().getByteBuffer();
                // mutating oldCfm directly would be bad, but mutating a copy is fine.
                CFMetaData cfm = oldCfm.clone();
                for (ColumnDefinition cd : cfm.getColumn_metadata().values())
                {
                    if (cd.name.equals(columnName))
                    {
                        if (cd.getIndexType() != null)
                            throw new InvalidRequestException("Index already exists");
                        if (logger.isDebugEnabled())
                            logger.debug("Updating column {} definition for index {}", cfm.comparator.getString(columnName), createIdx.getIndexName());
                        cd.setIndexType(IndexType.KEYS, Collections.<String, String>emptyMap());
                        cd.setIndexName(createIdx.getIndexName());
                        columnExists = true;
                        break;
                    }
                }
                if (!columnExists)
                    throw new InvalidRequestException("No column definition found for column " + oldCfm.comparator.getString(columnName));

                try
                {
                    cfm.addDefaultIndexNames();
                    MigrationManager.announceColumnFamilyUpdate(cfm);
                    validateSchemaIsSettled();
                }
                catch (ConfigurationException e)
                {
                    InvalidRequestException ex = new InvalidRequestException(e.toString());
                    ex.initCause(e);
                    throw ex;
                }

                result.type = CqlResultType.VOID;
                return result;

            case DROP_INDEX:
                DropIndexStatement dropIdx = (DropIndexStatement)statement.statement;
                validateSchemaAgreement();

                try
                {
                    MigrationManager.announceColumnFamilyUpdate(dropIdx.generateCFMetadataUpdate(clientState.getKeyspace()));
                    validateSchemaIsSettled();
                }
                catch (ConfigurationException e)
                {
                    InvalidRequestException ex = new InvalidRequestException(e.toString());
                    ex.initCause(e);
                    throw ex;
                }
                catch (IOException e)
                {
                    InvalidRequestException ex = new InvalidRequestException(e.toString());
                    ex.initCause(e);
                    throw ex;
                }

                result.type = CqlResultType.VOID;
                return result;

            case DROP_KEYSPACE:
                String deleteKeyspace = (String)statement.statement;
                ThriftValidation.validateKeyspaceNotSystem(deleteKeyspace);
                clientState.hasKeyspaceAccess(deleteKeyspace, Permission.WRITE);
                validateSchemaAgreement();

                try
                {
                    MigrationManager.announceKeyspaceDrop(deleteKeyspace);
                    validateSchemaIsSettled();
                }
                catch (ConfigurationException e)
                {
                    InvalidRequestException ex = new InvalidRequestException(e.getMessage());
                    ex.initCause(e);
                    throw ex;
                }

                result.type = CqlResultType.VOID;
                return result;

            case DROP_COLUMNFAMILY:
                String deleteColumnFamily = (String)statement.statement;
                clientState.hasColumnFamilyAccess(keyspace, deleteColumnFamily, Permission.WRITE);
                validateSchemaAgreement();

                try
                {
                    MigrationManager.announceColumnFamilyDrop(keyspace, deleteColumnFamily);
                    validateSchemaIsSettled();
                }
                catch (ConfigurationException e)
                {
                    InvalidRequestException ex = new InvalidRequestException(e.getMessage());
                    ex.initCause(e);
                    throw ex;
                }

                result.type = CqlResultType.VOID;
                return result;

            case ALTER_TABLE:
                AlterTableStatement alterTable = (AlterTableStatement) statement.statement;

                validateColumnFamily(keyspace, alterTable.columnFamily);
                clientState.hasColumnFamilyAccess(keyspace, alterTable.columnFamily, Permission.WRITE);
                validateSchemaAgreement();

                try
                {
                    MigrationManager.announceColumnFamilyUpdate(alterTable.getCFMetaData(keyspace));
                    validateSchemaIsSettled();
                }
                catch (ConfigurationException e)
                {
                    InvalidRequestException ex = new InvalidRequestException(e.getMessage());
                    ex.initCause(e);
                    throw ex;
                }

                result.type = CqlResultType.VOID;
                return result;
        }
        return null;    // We should never get here.
    }

    public static CqlResult process(String queryString, ClientState clientState)
    throws RecognitionException, UnavailableException, InvalidRequestException, TimedOutException, SchemaDisagreementException
    {
        logger.trace("CQL QUERY: {}", queryString);
        return processStatement(getStatement(queryString), clientState, new ArrayList<ByteBuffer>(0));
    }

    public static CqlPreparedResult prepare(String queryString, ClientState clientState)
    throws RecognitionException, InvalidRequestException
    {
        logger.trace("CQL QUERY: {}", queryString);

        CQLStatement statement = getStatement(queryString);
        int statementId = makeStatementId(queryString);
        logger.trace("Discovered "+ statement.boundTerms + " bound variables.");

        clientState.getPrepared().put(statementId, statement);
        logger.trace(String.format("Stored prepared statement #%d with %d bind markers",
                                   statementId,
                                   statement.boundTerms));

        return new CqlPreparedResult(statementId, statement.boundTerms);
    }

    public static CqlResult processPrepared(CQLStatement statement, ClientState clientState, List<ByteBuffer> variables)
    throws UnavailableException, InvalidRequestException, TimedOutException, SchemaDisagreementException
    {
        // Check to see if there are any bound variables to verify
        if (!(variables.isEmpty() && (statement.boundTerms == 0)))
        {
            if (variables.size() != statement.boundTerms)
                throw new InvalidRequestException(String.format("there were %d markers(?) in CQL but %d bound variables",
                                                                statement.boundTerms,
                                                                variables.size()));

            // at this point there is a match in count between markers and variables that is non-zero

            if (logger.isTraceEnabled())
                for (int i = 0; i < variables.size(); i++)
                    logger.trace("[{}] '{}'", i+1, variables.get(i));
        }

        return processStatement(statement, clientState, variables);
    }

    private static final int makeStatementId(String cql)
    {
        // use the hash of the string till something better is provided
        return cql.hashCode();
    }

    private static Column thriftify(IColumn c)
    {
        ByteBuffer value = (c instanceof CounterColumn)
                           ? ByteBufferUtil.bytes(CounterContext.instance().total(c.value()))
                           : c.value();
        return new Column(c.name()).setValue(value).setTimestamp(c.timestamp());
    }

    private static String getKeyString(CFMetaData metadata)
    {
        String keyString;
        try
        {
            keyString = ByteBufferUtil.string(metadata.getKeyName());
        }
        catch (CharacterCodingException e)
        {
            throw new AssertionError(e);
        }
        return keyString;
    }

    private static CQLStatement getStatement(String queryStr) throws InvalidRequestException, RecognitionException
    {
        try
        {
            // Lexer and parser
            CharStream stream = new ANTLRStringStream(queryStr);
            CqlLexer lexer = new CqlLexer(stream);
            TokenStream tokenStream = new CommonTokenStream(lexer);
            CqlParser parser = new CqlParser(tokenStream);
            
            // Parse the query string to a statement instance
            CQLStatement statement = parser.query();
            
            // The lexer and parser queue up any errors they may have encountered
            // along the way, if necessary, we turn them into exceptions here.
            lexer.throwLastRecognitionError();
            parser.throwLastRecognitionError();
            
            return statement;
        } 
        catch (RuntimeException re)
        {
            InvalidRequestException ire = new InvalidRequestException("Failed parsing statement: [" + queryStr + "] reason: " + re.getClass().getSimpleName() + " " + re.getMessage());
            ire.initCause(re);
            throw ire;
        }
    }

    private static void validateSchemaIsSettled() throws SchemaDisagreementException
    {
        long limit = System.currentTimeMillis() + timeLimitForSchemaAgreement;

        outer:
        while (limit - System.currentTimeMillis() >= 0)
        {
            String currentVersionId = Schema.instance.getVersion().toString();
            for (String version : describeSchemaVersions().keySet())
            {
                if (!version.equals(currentVersionId))
                    continue outer;
            }

            // schemas agree
            return;
        }

        throw new SchemaDisagreementException();
    }

    private static void validateCountOperation(SelectStatement select) throws InvalidRequestException
    {
        if (select.isWildcard())
            return; // valid count(*)

        if (!select.isColumnRange())
        {
            List<Term> columnNames = select.getColumnNames();
            String firstColumn = columnNames.get(0).getText();

            if (columnNames.size() == 1 && (firstColumn.equals("*") || firstColumn.equals("1")))
                return; // valid count(*) || count(1)
        }

        throw new InvalidRequestException("Only COUNT(*) and COUNT(1) operations are currently supported.");
    }

    private static String bufferToString(ByteBuffer string)
    {
        try
        {
            return ByteBufferUtil.string(string);
        }
        catch (CharacterCodingException e)
        {
            throw new RuntimeException(e.getMessage(), e);
        }
    }
}<|MERGE_RESOLUTION|>--- conflicted
+++ resolved
@@ -718,11 +718,7 @@
 
             case CREATE_COLUMNFAMILY:
                 CreateColumnFamilyStatement createCf = (CreateColumnFamilyStatement)statement.statement;
-<<<<<<< HEAD
-                clientState.hasColumnFamilySchemaAccess(keyspace, Permission.CREATE);
-=======
                 clientState.hasColumnFamilyAccess(keyspace, createCf.getName(), Permission.WRITE);
->>>>>>> 4885bfcc
                 validateSchemaAgreement();
 
                 try
