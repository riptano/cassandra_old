--- conflicted
+++ resolved
@@ -31,14 +31,7 @@
         }
         catch (Exception e)
         {
-<<<<<<< HEAD
-            if (e instanceof RuntimeException)
-                throw (RuntimeException) e;
-            else
-                throw new RuntimeException(e);
-=======
             throw FBUtilities.unchecked(e);
->>>>>>> 0d805c74
         }
     }
 
