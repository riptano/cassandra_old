--- conflicted
+++ resolved
@@ -513,18 +513,11 @@
 
         if (DatabaseDescriptor.isAutoBootstrap()
                 && DatabaseDescriptor.getSeeds().contains(FBUtilities.getBroadcastAddress())
-<<<<<<< HEAD
-                && !SystemTable.isBootstrapped())
+                && !SystemTable.bootstrapComplete())
             logger.info("This node will not auto bootstrap because it is configured to be a seed node.");
 
         Set<InetAddress> current = new HashSet<InetAddress>();
-        // first startup is only chance to bootstrap
         Collection<Token> tokens;
-=======
-                && !SystemTable.bootstrapComplete())
-            logger_.info("This node will not auto bootstrap because it is configured to be a seed node.");
-
-        InetAddress current = null;
         // we can bootstrap at startup, or if we detect a previous attempt that failed, which is to say:
         // DD.isAutoBootstrap must be true AND:
         //  bootstrap is not recorded as complete, OR
@@ -532,14 +525,12 @@
         //  we do not have non-system tables already
         // OR:
         //  we detect that we were previously trying to bootstrap (ST.bootstrapInProgress is true)
-        Token<?> token;
->>>>>>> ff64c5d1
         if (DatabaseDescriptor.isAutoBootstrap()
                 && !(SystemTable.bootstrapComplete() || DatabaseDescriptor.getSeeds().contains(FBUtilities.getBroadcastAddress()) || !Schema.instance.getNonSystemTables().isEmpty())
                 || SystemTable.bootstrapInProgress())
         {
             if (SystemTable.bootstrapInProgress())
-                logger_.warn("Detected previous bootstrap failure; retrying");
+                logger.warn("Detected previous bootstrap failure; retrying");
             else
                 SystemTable.setBootstrapState(SystemTable.BootstrapState.IN_PROGRESS);
             setMode(Mode.JOINING, "waiting for ring and schema information", true);
@@ -697,13 +688,8 @@
         if (!isSurveyMode)
         {
             // start participating in the ring.
-<<<<<<< HEAD
-            SystemTable.setBootstrapped(true);
+            SystemTable.setBootstrapState(SystemTable.BootstrapState.COMPLETED);
             setTokens(tokens);
-=======
-            SystemTable.setBootstrapState(SystemTable.BootstrapState.COMPLETED);
-            setToken(token);
->>>>>>> ff64c5d1
             // remove the existing info about the replaced node.
             if (!current.isEmpty())
                 for (InetAddress existing : current)
@@ -726,13 +712,8 @@
         }
         else if (isSurveyMode)
         {
-<<<<<<< HEAD
             setTokens(SystemTable.getSavedTokens());
-            SystemTable.setBootstrapped(true);
-=======
-            setToken(SystemTable.getSavedToken());
             SystemTable.setBootstrapState(SystemTable.BootstrapState.COMPLETED);
->>>>>>> ff64c5d1
             isSurveyMode = false;
             logger.info("Leaving write survey mode and joining ring at operator request");
             assert tokenMetadata.sortedTokens().size() > 0;
@@ -2451,13 +2432,8 @@
 
     private void leaveRing()
     {
-<<<<<<< HEAD
-        SystemTable.setBootstrapped(false);
+        SystemTable.setBootstrapState(SystemTable.BootstrapState.NEEDS_BOOTSTRAP);
         tokenMetadata.removeEndpoint(FBUtilities.getBroadcastAddress());
-=======
-        SystemTable.setBootstrapState(SystemTable.BootstrapState.NEEDS_BOOTSTRAP);
-        tokenMetadata_.removeEndpoint(FBUtilities.getBroadcastAddress());
->>>>>>> ff64c5d1
         calculatePendingRanges();
 
         Gossiper.instance.addLocalApplicationState(ApplicationState.STATUS, valueFactory.left(getLocalTokens(),Gossiper.computeExpireTime()));
