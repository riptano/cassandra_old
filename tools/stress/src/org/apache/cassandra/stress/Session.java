/**
 * Licensed to the Apache Software Foundation (ASF) under one
 * or more contributor license agreements.  See the NOTICE file
 * distributed with this work for additional information
 * regarding copyright ownership.  The ASF licenses this file
 * to you under the Apache License, Version 2.0 (the
 * "License"); you may not use this file except in compliance
 * with the License.  You may obtain a copy of the License at
 *
 *     http://www.apache.org/licenses/LICENSE-2.0
 *
 * Unless required by applicable law or agreed to in writing, software
 * distributed under the License is distributed on an "AS IS" BASIS,
 * WITHOUT WARRANTIES OR CONDITIONS OF ANY KIND, either express or implied.
 * See the License for the specific language governing permissions and
 * limitations under the License.
 */
package org.apache.cassandra.stress;

import java.io.*;
import java.net.InetAddress;
import java.net.UnknownHostException;
import java.nio.ByteBuffer;
import java.util.*;
import java.util.concurrent.atomic.AtomicInteger;

import com.yammer.metrics.Metrics;
import org.apache.cassandra.config.CFMetaData;
import org.apache.cassandra.config.EncryptionOptions;
import org.apache.cassandra.config.EncryptionOptions.ClientEncryptionOptions;
import org.apache.cassandra.exceptions.ConfigurationException;
import org.apache.cassandra.exceptions.SyntaxException;
import org.apache.cassandra.db.marshal.*;
import org.apache.commons.cli.*;

import org.apache.cassandra.db.ColumnFamilyType;
import org.apache.cassandra.stress.util.CassandraClient;
import org.apache.cassandra.transport.SimpleClient;
import org.apache.cassandra.thrift.*;
import org.apache.commons.lang.StringUtils;

import org.apache.cassandra.utils.ByteBufferUtil;
import org.apache.thrift.protocol.TBinaryProtocol;
import org.apache.thrift.transport.TTransport;
import org.apache.thrift.transport.TTransportFactory;

public class Session implements Serializable
{
    // command line options
    public static final Options availableOptions = new Options();

    public static final String KEYSPACE_NAME = "Keyspace1";
    public static final String DEFAULT_COMPARATOR = "AsciiType";
    public static final String DEFAULT_VALIDATOR  = "BytesType";

    private static InetAddress localInetAddress;

    public final AtomicInteger operations = new AtomicInteger();
    public final AtomicInteger keys = new AtomicInteger();
    public final com.yammer.metrics.core.Timer latency = Metrics.newTimer(Session.class, "latency");
    private static final String SSL_TRUSTSTORE = "truststore";
    private static final String SSL_TRUSTSTORE_PW = "truststore-password";
    private static final String SSL_PROTOCOL = "ssl-protocol";
    private static final String SSL_ALGORITHM = "ssl-alg";
    private static final String SSL_STORE_TYPE = "store-type";
    private static final String SSL_CIPHER_SUITES = "ssl-ciphers";

    static
    {
        availableOptions.addOption("h",  "help",                 false,  "Show this help message and exit");
        availableOptions.addOption("n",  "num-keys",             true,   "Number of keys, default:1000000");
        availableOptions.addOption("F",  "num-different-keys",   true,   "Number of different keys (if < NUM-KEYS, the same key will re-used multiple times), default:NUM-KEYS");
        availableOptions.addOption("N",  "skip-keys",            true,   "Fraction of keys to skip initially, default:0");
        availableOptions.addOption("t",  "threads",              true,   "Number of threads to use, default:50");
        availableOptions.addOption("c",  "columns",              true,   "Number of columns per key, default:5");
        availableOptions.addOption("S",  "column-size",          true,   "Size of column values in bytes, default:34");
        availableOptions.addOption("C",  "cardinality",          true,   "Number of unique values stored in columns, default:50");
        availableOptions.addOption("d",  "nodes",                true,   "Host nodes (comma separated), default:locahost");
        availableOptions.addOption("D",  "nodesfile",            true,   "File containing host nodes (one per line)");
        availableOptions.addOption("s",  "stdev",                true,   "Standard Deviation Factor, default:0.1");
        availableOptions.addOption("r",  "random",               false,  "Use random key generator (STDEV will have no effect), default:false");
        availableOptions.addOption("f",  "file",                 true,   "Write output to given file");
        availableOptions.addOption("p",  "port",                 true,   "Thrift port, default:9160");
        availableOptions.addOption("o",  "operation",            true,   "Operation to perform (INSERT, READ, RANGE_SLICE, INDEXED_RANGE_SLICE, MULTI_GET, COUNTER_ADD, COUNTER_GET), default:INSERT");
        availableOptions.addOption("u",  "supercolumns",         true,   "Number of super columns per key, default:1");
        availableOptions.addOption("y",  "family-type",          true,   "Column Family Type (Super, Standard), default:Standard");
        availableOptions.addOption("K",  "keep-trying",          true,   "Retry on-going operation N times (in case of failure). positive integer, default:10");
        availableOptions.addOption("k",  "keep-going",           false,  "Ignore errors inserting or reading (when set, --keep-trying has no effect), default:false");
        availableOptions.addOption("i",  "progress-interval",    true,   "Progress Report Interval (seconds), default:10");
        availableOptions.addOption("g",  "keys-per-call",        true,   "Number of keys to get_range_slices or multiget per call, default:1000");
        availableOptions.addOption("l",  "replication-factor",   true,   "Replication Factor to use when creating needed column families, default:1");
        availableOptions.addOption("L",  "enable-cql",           false,  "Perform queries using CQL2 (Cassandra Query Language v 2.0.0)");
        availableOptions.addOption("L3", "enable-cql3",          false,  "Perform queries using CQL3 (Cassandra Query Language v 3.0.0)");
        availableOptions.addOption("b",  "enable-native-protocol",  false,  "Use the binary native protocol (only work along with -L3)");
        availableOptions.addOption("P",  "use-prepared-statements", false, "Perform queries using prepared statements (only applicable to CQL).");
        availableOptions.addOption("e",  "consistency-level",    true,   "Consistency Level to use (ONE, QUORUM, LOCAL_QUORUM, EACH_QUORUM, ALL, ANY), default:ONE");
        availableOptions.addOption("x",  "create-index",         true,   "Type of index to create on needed column families (KEYS)");
        availableOptions.addOption("R",  "replication-strategy", true,   "Replication strategy to use (only on insert if keyspace does not exist), default:org.apache.cassandra.locator.SimpleStrategy");
        availableOptions.addOption("O",  "strategy-properties",  true,   "Replication strategy properties in the following format <dc_name>:<num>,<dc_name>:<num>,...");
        availableOptions.addOption("W",  "no-replicate-on-write",false,  "Set replicate_on_write to false for counters. Only counter add with CL=ONE will work");
        availableOptions.addOption("V",  "average-size-values",  false,  "Generate column values of average rather than specific size");
        availableOptions.addOption("T",  "send-to",              true,   "Send this as a request to the stress daemon at specified address.");
        availableOptions.addOption("I",  "compression",          true,   "Specify the compression to use for sstable, default:no compression");
        availableOptions.addOption("Q",  "query-names",          true,   "Comma-separated list of column names to retrieve from each row.");
        availableOptions.addOption("Z",  "compaction-strategy",  true,   "CompactionStrategy to use.");
        availableOptions.addOption("U",  "comparator",           true,   "Column Comparator to use. Currently supported types are: TimeUUIDType, AsciiType, UTF8Type.");
        availableOptions.addOption("tf", "transport-factory",    true,   "Fully-qualified TTransportFactory class name for creating a connection. Note: For Thrift over SSL, use org.apache.cassandra.stress.SSLTransportFactory.");
        availableOptions.addOption("ts", SSL_TRUSTSTORE,         true, "SSL: full path to truststore");
        availableOptions.addOption("tspw", SSL_TRUSTSTORE_PW,    true, "SSL: full path to truststore");
        availableOptions.addOption("prtcl", SSL_PROTOCOL,        true, "SSL: connections protocol to use (default: TLS)");
        availableOptions.addOption("alg", SSL_ALGORITHM,         true, "SSL: algorithm (default: SunX509)");
        availableOptions.addOption("st", SSL_STORE_TYPE,         true, "SSL: type of store");
        availableOptions.addOption("ciphers", SSL_CIPHER_SUITES, true, "SSL: comma-separated list of encryption suites to use");
    }
    
    private int numKeys          = 1000 * 1000;
    private int numDifferentKeys = numKeys;
    private float skipKeys       = 0;
    private int threads          = 50;
    private int columns          = 5;
    private int columnSize       = 34;
    private int cardinality      = 50;
    public String[] nodes        = new String[] { "127.0.0.1" };
    private boolean random       = false;
    private int retryTimes       = 10;
    public int port              = 9160;
    private int superColumns     = 1;
    private String compression   = null;
    private String compactionStrategy = null;

    private int progressInterval  = 10;
    private int keysPerCall       = 1000;
    private boolean replicateOnWrite = true;
    private boolean ignoreErrors  = false;
    private boolean enable_cql    = false;
    private boolean use_prepared  = false;
    private boolean trace         = false;
<<<<<<< HEAD
    
    private String transportFactory = "org.apache.cassandra.thrift.TFramedTransportFactory";
=======
    public boolean use_native_protocol = false;
>>>>>>> 79c2ff7c

    private final String outFileName;

    private IndexType indexType = null;
    private Stress.Operations operation = Stress.Operations.INSERT;
    private ColumnFamilyType columnFamilyType = ColumnFamilyType.Standard;
    private ConsistencyLevel consistencyLevel = ConsistencyLevel.ONE;
    private String replicationStrategy = "org.apache.cassandra.locator.SimpleStrategy";
    private Map<String, String> replicationStrategyOptions = new HashMap<String, String>();

    // if we know exactly column names that we want to read (set by -Q option)
    public final List<ByteBuffer> columnNames;

    public String cqlVersion;

    public final boolean averageSizeValues;

    // required by Gaussian distribution.
    protected int   mean;
    protected float sigma;

    public final InetAddress sendToDaemon;
    public final String comparator;
    public final boolean timeUUIDComparator;
    public double traceProbability = 0.0;
    public EncryptionOptions encOptions = new ClientEncryptionOptions();

    public Session(String[] arguments) throws IllegalArgumentException, SyntaxException
    {
        float STDev = 0.1f;

        arguments = setSystemProperties(arguments);
        CommandLineParser parser = new PosixParser();

        try
        {
            CommandLine cmd = parser.parse(availableOptions, arguments);

            if (cmd.getArgs().length > 0)
            {
                System.err.println("Application does not allow arbitrary arguments: " + StringUtils.join(cmd.getArgList(), ", "));
                System.exit(1);
            }

            if (cmd.hasOption("h"))
                throw new IllegalArgumentException("help");

            if (cmd.hasOption("n"))
                numKeys = Integer.parseInt(cmd.getOptionValue("n"));

            if (cmd.hasOption("F"))
                numDifferentKeys = Integer.parseInt(cmd.getOptionValue("F"));
            else
                numDifferentKeys = numKeys;

            if (cmd.hasOption("N"))
                skipKeys = Float.parseFloat(cmd.getOptionValue("N"));

            if (cmd.hasOption("t"))
                threads = Integer.parseInt(cmd.getOptionValue("t"));

            if (cmd.hasOption("c"))
                columns = Integer.parseInt(cmd.getOptionValue("c"));

            if (cmd.hasOption("S"))
                columnSize = Integer.parseInt(cmd.getOptionValue("S"));

            if (cmd.hasOption("C"))
                cardinality = Integer.parseInt(cmd.getOptionValue("C"));

            if (cmd.hasOption("d"))
                nodes = cmd.getOptionValue("d").split(",");

            if (cmd.hasOption("D"))
            {
                try
                {
                    String node = null;
                    List<String> tmpNodes = new ArrayList<String>();
                    BufferedReader in = new BufferedReader(new InputStreamReader(new FileInputStream(cmd.getOptionValue("D"))));
                    while ((node = in.readLine()) != null)
                    {
                        if (node.length() > 0)
                            tmpNodes.add(node);
                    }
                    nodes = tmpNodes.toArray(new String[tmpNodes.size()]);
                    in.close();
                }
                catch(IOException ioe)
                {
                    throw new RuntimeException(ioe);
                }
            }

            if (cmd.hasOption("s"))
                STDev = Float.parseFloat(cmd.getOptionValue("s"));

            if (cmd.hasOption("r"))
                random = true;

            outFileName = (cmd.hasOption("f")) ? cmd.getOptionValue("f") : null;

            if (cmd.hasOption("p"))
                port = Integer.parseInt(cmd.getOptionValue("p"));

            if (cmd.hasOption("o"))
                operation = Stress.Operations.valueOf(cmd.getOptionValue("o").toUpperCase());

            if (cmd.hasOption("u"))
                superColumns = Integer.parseInt(cmd.getOptionValue("u"));

            if (cmd.hasOption("y"))
                columnFamilyType = ColumnFamilyType.valueOf(cmd.getOptionValue("y"));

            if (cmd.hasOption("K"))
            {
                retryTimes = Integer.valueOf(cmd.getOptionValue("K"));

                if (retryTimes <= 0)
                {
                    throw new RuntimeException("--keep-trying option value should be > 0");
                }
            }

            if (cmd.hasOption("k"))
            {
                retryTimes = 1;
                ignoreErrors = true;
            }


            if (cmd.hasOption("i"))
                progressInterval = Integer.parseInt(cmd.getOptionValue("i"));

            if (cmd.hasOption("g"))
                keysPerCall = Integer.parseInt(cmd.getOptionValue("g"));

            if (cmd.hasOption("e"))
                consistencyLevel = ConsistencyLevel.valueOf(cmd.getOptionValue("e").toUpperCase());

            if (cmd.hasOption("x"))
                indexType = IndexType.valueOf(cmd.getOptionValue("x").toUpperCase());

            if (cmd.hasOption("R"))
                replicationStrategy = cmd.getOptionValue("R");

            if (cmd.hasOption("l"))
                replicationStrategyOptions.put("replication_factor", String.valueOf(Integer.parseInt(cmd.getOptionValue("l"))));
            else if (replicationStrategy.endsWith("SimpleStrategy"))
                replicationStrategyOptions.put("replication_factor", "1");

            if (cmd.hasOption("L"))
            {
                enable_cql = true;
                cqlVersion = "2.0.0";
            }

            if (cmd.hasOption("L3"))
            {
                enable_cql = true;
                cqlVersion = "3.0.0";
            }

            if (cmd.hasOption("b"))
            {
                if (!(enable_cql && cqlVersion.startsWith("3")))
                    throw new IllegalArgumentException("Cannot use binary protocol without -L3");
                use_native_protocol = true;
            }

            if (cmd.hasOption("P"))
            {
                if (!enable_cql)
                {
                    System.err.println("-P/--use-prepared-statements is only applicable with CQL (-L/--enable-cql)");
                    System.exit(-1);
                }
                use_prepared = true;
            }

            if (cmd.hasOption("O"))
            {
                String[] pairs = StringUtils.split(cmd.getOptionValue("O"), ',');

                for (String pair : pairs)
                {
                    String[] keyAndValue = StringUtils.split(pair, ':');

                    if (keyAndValue.length != 2)
                        throw new RuntimeException("Invalid --strategy-properties value.");

                    replicationStrategyOptions.put(keyAndValue[0], keyAndValue[1]);
                }
            }

            if (cmd.hasOption("W"))
                replicateOnWrite = false;

            if (cmd.hasOption("I"))
                compression = cmd.getOptionValue("I");

            averageSizeValues = cmd.hasOption("V");

            try
            {
                sendToDaemon = cmd.hasOption("send-to")
                                ? InetAddress.getByName(cmd.getOptionValue("send-to"))
                                : null;
            }
            catch (UnknownHostException e)
            {
                throw new RuntimeException(e);
            }

            if (cmd.hasOption("Q"))
            {
                AbstractType comparator = TypeParser.parse(DEFAULT_COMPARATOR);

                String[] names = StringUtils.split(cmd.getOptionValue("Q"), ",");
                columnNames = new ArrayList<ByteBuffer>(names.length);

                for (String columnName : names)
                    columnNames.add(comparator.fromString(columnName));
            }
            else
            {
                columnNames = null;
            }

            if (cmd.hasOption("Z"))
            {
                compactionStrategy = cmd.getOptionValue("Z");

                try
                {
                    // validate compaction strategy class
                    CFMetaData.createCompactionStrategy(compactionStrategy);
                }
                catch (ConfigurationException e)
                {
                    System.err.println(e.getMessage());
                    System.exit(1);
                }
            }

            if (cmd.hasOption("U"))
            {
                AbstractType parsed = null;

                try
                {
                    parsed = TypeParser.parse(cmd.getOptionValue("U"));
                }
                catch (ConfigurationException e)
                {
                    System.err.println(e.getMessage());
                    System.exit(1);
                }

                comparator = cmd.getOptionValue("U");
                timeUUIDComparator = parsed instanceof TimeUUIDType;

                if (!(parsed instanceof TimeUUIDType || parsed instanceof AsciiType || parsed instanceof UTF8Type))
                {
                    System.err.println("Currently supported types are: TimeUUIDType, AsciiType, UTF8Type.");
                    System.exit(1);
                }
            }
            else
            {
                comparator = null;
                timeUUIDComparator = false;
            }


            if (cmd.hasOption(TClientTransportFactory.SHORT_OPTION))
            {
                transportFactory = cmd.getOptionValue(TClientTransportFactory.SHORT_OPTION);
                if (transportFactory == null)
                {
                    System.err.println("Option " + TClientTransportFactory.SHORT_OPTION + " needs argument.");
                    System.exit(1);
                }
            }
            else
            {
                transportFactory = System.getProperty(
                        TClientTransportFactory.PROPERTY_KEY,
                        TFramedTransportFactory.class.toString());
            }

            validateTransportFactory();
        }
        catch (ParseException e)
        {
            throw new IllegalArgumentException(e.getMessage(), e);
        }
        catch (ConfigurationException e)
        {
            throw new IllegalStateException(e.getMessage(), e);
        }

        mean  = numDifferentKeys / 2;
        sigma = numDifferentKeys * STDev;
    }

    private TTransportFactory validateAndSetTransportFactory(String transportFactory)
    {
        try
        {
            Class factory = Class.forName(transportFactory);

            if(!TTransportFactory.class.isAssignableFrom(factory))
                throw new IllegalArgumentException(String.format("transport factory '%s' " +
                        "not derived from TTransportFactory", transportFactory));

            return (TTransportFactory) factory.newInstance();
        }
        catch (Exception e)
        {
            throw new IllegalArgumentException(String.format("Cannot create a transport factory '%s'.", transportFactory), e);
        }
    }

    private void validateTransportFactory()
    {
        try
        {
            assert transportFactory != null : "Client transport factory must not be null";
            if (!TClientTransportFactory.class.isAssignableFrom(Class.forName(transportFactory)))
            {
                System.err.println("Transport factory does not implement TClientTransportFactory: " + transportFactory);
                System.exit(1);
            }
        }
        catch (ClassNotFoundException ex)
        {
            System.err.println("Class not found: " + ex.getMessage());
            System.exit(1);
        }
    }

    private String[] setSystemProperties(String[] args)
    {
        List<String> unprocessedArgs = new ArrayList<String>();
        for (String arg : args)
        {
            if (arg.matches("-D[\\w\\.]+=.*"))
            {
                String[] keyValue = arg.split("=");
                System.setProperty(keyValue[0].substring(2), keyValue[1]);
            }
            else
                unprocessedArgs.add(arg);
        }
        return unprocessedArgs.toArray(new String[unprocessedArgs.size()]);
    }

    public int getCardinality()
    {
        return cardinality;
    }

    public int getColumnSize()
    {
        return columnSize;
    }

    public int getColumnsPerKey()
    {
        return columns;
    }

    public ColumnFamilyType getColumnFamilyType()
    {
        return columnFamilyType;
    }

    public int getNumKeys()
    {
        return numKeys;
    }

    public int getNumDifferentKeys()
    {
        return numDifferentKeys;
    }

    public int getThreads()
    {
        return threads;
    }

    public float getSkipKeys()
    {
        return skipKeys;
    }

    public int getSuperColumns()
    {
        return superColumns;
    }

    public int getKeysPerThread()
    {
        return numKeys / threads;
    }

    public int getTotalKeysLength()
    {
        return Integer.toString(numDifferentKeys).length();
    }

    public ConsistencyLevel getConsistencyLevel()
    {
        return consistencyLevel;
    }

    public int getRetryTimes()
    {
        return retryTimes;
    }

    public boolean ignoreErrors()
    {
        return ignoreErrors;
    }

    public Stress.Operations getOperation()
    {
        return operation;
    }

    public PrintStream getOutputStream()
    {
        try
        {
            return (outFileName == null) ? System.out : new PrintStream(new FileOutputStream(outFileName));
        }
        catch (FileNotFoundException e)
        {
            throw new RuntimeException(e.getMessage(), e);
        }
    }

    public int getProgressInterval()
    {
        return progressInterval;
    }

    public boolean useRandomGenerator()
    {
        return random;
    }

    public int getKeysPerCall()
    {
        return keysPerCall;
    }

    // required by Gaussian distribution
    public int getMean()
    {
        return mean;
    }

    // required by Gaussian distribution
    public float getSigma()
    {
        return sigma;
    }

    public boolean isCQL()
    {
        return enable_cql;
    }

    public boolean usePreparedStatements()
    {
        return use_prepared;
    }

    /**
     * Create Keyspace with Standard and Super/Counter column families
     */
    public void createKeySpaces()
    {
        KsDef keyspace = new KsDef();
        String defaultComparator = comparator == null ? DEFAULT_COMPARATOR : comparator;

        // column family for standard columns
        CfDef standardCfDef = new CfDef(KEYSPACE_NAME, "Standard1");
        Map<String, String> compressionOptions = new HashMap<String, String>();
        if (compression != null)
            compressionOptions.put("sstable_compression", compression);

        standardCfDef.setComparator_type(defaultComparator)
                     .setDefault_validation_class(DEFAULT_VALIDATOR)
                     .setCompression_options(compressionOptions);

        if (!timeUUIDComparator)
        {
            for (int i = 0; i < getColumnsPerKey(); i++)
            {
                standardCfDef.addToColumn_metadata(new ColumnDef(ByteBufferUtil.bytes("C" + i), "BytesType"));
            }
        }

        if (indexType != null)
        {
            ColumnDef standardColumn = new ColumnDef(ByteBufferUtil.bytes("C1"), "BytesType");
            standardColumn.setIndex_type(indexType).setIndex_name("Idx1");
            standardCfDef.setColumn_metadata(Arrays.asList(standardColumn));
        }

        // column family with super columns
        CfDef superCfDef = new CfDef(KEYSPACE_NAME, "Super1").setColumn_type("Super");
        superCfDef.setComparator_type(DEFAULT_COMPARATOR)
                  .setSubcomparator_type(defaultComparator)
                  .setDefault_validation_class(DEFAULT_VALIDATOR)
                  .setCompression_options(compressionOptions);

        // column family for standard counters
        CfDef counterCfDef = new CfDef(KEYSPACE_NAME, "Counter1").setComparator_type(defaultComparator)
                                                                 .setComparator_type(defaultComparator)
                                                                 .setDefault_validation_class("CounterColumnType")
                                                                 .setReplicate_on_write(replicateOnWrite)
                                                                 .setCompression_options(compressionOptions);

        // column family with counter super columns
        CfDef counterSuperCfDef = new CfDef(KEYSPACE_NAME, "SuperCounter1").setComparator_type(defaultComparator)
                                                                           .setDefault_validation_class("CounterColumnType")
                                                                           .setReplicate_on_write(replicateOnWrite)
                                                                           .setColumn_type("Super")
                                                                           .setCompression_options(compressionOptions);

        keyspace.setName(KEYSPACE_NAME);
        keyspace.setStrategy_class(replicationStrategy);

        if (!replicationStrategyOptions.isEmpty())
        {
            keyspace.setStrategy_options(replicationStrategyOptions);
        }

        if (compactionStrategy != null)
        {
            standardCfDef.setCompaction_strategy(compactionStrategy);
            superCfDef.setCompaction_strategy(compactionStrategy);
            counterCfDef.setCompaction_strategy(compactionStrategy);
            counterSuperCfDef.setCompaction_strategy(compactionStrategy);
        }

        keyspace.setCf_defs(new ArrayList<CfDef>(Arrays.asList(standardCfDef, superCfDef, counterCfDef, counterSuperCfDef)));

        CassandraClient client = getClient(false);

        try
        {
            client.system_add_keyspace(keyspace);

            /* CQL3 counter cf */
            client.set_cql_version("3.0.0"); // just to create counter cf for cql3

            client.set_keyspace(KEYSPACE_NAME);
            client.execute_cql3_query(createCounterCFStatementForCQL3(), Compression.NONE, ConsistencyLevel.ONE);

            if (enable_cql)
                client.set_cql_version(cqlVersion);
            /* end */

            System.out.println(String.format("Created keyspaces. Sleeping %ss for propagation.", nodes.length));
            Thread.sleep(nodes.length * 1000); // seconds
        }
        catch (InvalidRequestException e)
        {
            System.err.println("Unable to create stress keyspace: " + e.getWhy());
        }
        catch (Exception e)
        {
            System.err.println(e.getMessage());
        }
    }

    /**
     * Thrift client connection with Keyspace1 set.
     * @return cassandra client connection
     */
    public CassandraClient getClient()
    {
        return getClient(true);
    }

    /**
     * Thrift client connection
     * @param setKeyspace - should we set keyspace for client or not
     * @return cassandra client connection
     */
    public synchronized CassandraClient getClient(boolean setKeyspace)
    {
        // random node selection for fake load balancing
        String currentNode = nodes[Stress.randomizer.nextInt(nodes.length)];

        try
        {
            TClientTransportFactory factory = (TClientTransportFactory) Class.forName(transportFactory).newInstance();
            configureTransportFactory(factory);
            TTransport transport = factory.openTransport(currentNode, port);
            CassandraClient client = new CassandraClient(new TBinaryProtocol(transport));


            if (setKeyspace)
            {
                client.set_keyspace("Keyspace1");
            }
            
            return client;

        }
        catch (InvalidRequestException e)
        {
            throw new RuntimeException(e.getWhy());
        }
        catch (Exception e)
        {
            throw new RuntimeException(e.getMessage());
        }
    }

    private void configureTransportFactory(TClientTransportFactory factory)
    {
        Map<String, String> options = new HashMap<String, String>();
        for (String optionKey : factory.supportedOptions())
            if (System.getProperty(optionKey) != null)
                options.put(optionKey, System.getProperty(optionKey));
        factory.setOptions(options);
    }

    public SimpleClient getNativeClient()
    {
        try
        {
            String currentNode = nodes[Stress.randomizer.nextInt(nodes.length)];
            SimpleClient client = new SimpleClient(currentNode, 9042);
            client.connect(false);
            client.execute("USE \"Keyspace1\";", org.apache.cassandra.db.ConsistencyLevel.ONE);
            return client;
        }
        catch (Exception e)
        {
            throw new RuntimeException(e.getMessage());
        }
    }

    public static InetAddress getLocalAddress()
    {
        if (localInetAddress == null)
        {
            try
            {
                localInetAddress = InetAddress.getLocalHost();
            }
            catch (UnknownHostException e)
            {
                throw new RuntimeException(e);
            }
        }

        return localInetAddress;
    }

    private ByteBuffer createCounterCFStatementForCQL3()
    {
        StringBuilder counter3 = new StringBuilder("CREATE TABLE \"Counter3\" (KEY blob PRIMARY KEY, ");

        for (int i = 0; i < getColumnsPerKey(); i++)
        {
            counter3.append("c").append(i).append(" counter");
            if (i != getColumnsPerKey() - 1)
                counter3.append(", ");
        }
        counter3.append(");");

        return ByteBufferUtil.bytes(counter3.toString());
    }
}<|MERGE_RESOLUTION|>--- conflicted
+++ resolved
@@ -135,12 +135,10 @@
     private boolean enable_cql    = false;
     private boolean use_prepared  = false;
     private boolean trace         = false;
-<<<<<<< HEAD
-    
+
     private String transportFactory = "org.apache.cassandra.thrift.TFramedTransportFactory";
-=======
+
     public boolean use_native_protocol = false;
->>>>>>> 79c2ff7c
 
     private final String outFileName;
 
