package org.apache.cassandra.utils;
/*
 *
 * Licensed to the Apache Software Foundation (ASF) under one
 * or more contributor license agreements.  See the NOTICE file
 * distributed with this work for additional information
 * regarding copyright ownership.  The ASF licenses this file
 * to you under the Apache License, Version 2.0 (the
 * "License"); you may not use this file except in compliance
 * with the License.  You may obtain a copy of the License at
 *
 *   http://www.apache.org/licenses/LICENSE-2.0
 *
 * Unless required by applicable law or agreed to in writing,
 * software distributed under the License is distributed on an
 * "AS IS" BASIS, WITHOUT WARRANTIES OR CONDITIONS OF ANY
 * KIND, either express or implied.  See the License for the
 * specific language governing permissions and limitations
 * under the License.
 *
 */


import org.apache.cassandra.AbstractSerializationsTester;
import org.apache.cassandra.service.StorageService;
import org.junit.Test;

import java.io.DataInputStream;
import java.io.DataOutputStream;
import java.io.IOException;
import java.nio.ByteBuffer;

public class SerializationsTest extends AbstractSerializationsTester
{

    private void testBloomFilterWrite() throws IOException
    {
        BloomFilter bf = BloomFilter.getFilter(1000000, 0.0001);
        for (int i = 0; i < 100; i++)
            bf.add(StorageService.getPartitioner().getTokenFactory().toByteArray(StorageService.getPartitioner().getRandomToken()));
        DataOutputStream out = getOutput("utils.BloomFilter.bin");
        BloomFilter.serializer().serialize(bf, out);
        out.close();
    }

    @Test
    public void testBloomFilterRead() throws IOException
    {
        if (EXECUTE_WRITES)
            testBloomFilterWrite();

        DataInputStream in = getInput("utils.BloomFilter.bin");
        assert BloomFilter.serializer().deserialize(in) != null;
        in.close();
    }

    private void testLegacyBloomFilterWrite() throws IOException
    {
        LegacyBloomFilter a = LegacyBloomFilter.getFilter(1000000, 1000);
        LegacyBloomFilter b = LegacyBloomFilter.getFilter(1000000, 0.0001);
        for (int i = 0; i < 100; i++)
        {
            ByteBuffer key = StorageService.getPartitioner().getTokenFactory().toByteArray(StorageService.getPartitioner().getRandomToken());
            a.add(key);
            b.add(key);
        }
        DataOutputStream out = getOutput("utils.LegacyBloomFilter.bin");
        LegacyBloomFilter.serializer().serialize(a, out);
        LegacyBloomFilter.serializer().serialize(b, out);
        out.close();
    }

    @Test
    public void testLegacyBloomFilterRead() throws IOException
    {
<<<<<<< HEAD
        if (EXECUTE_WRITES)
            testLegacyBloomFilterWrite();

=======
        // We never write out a new LBF.  Copy the data file from 0.7 instead.
        // if (EXECUTE_WRITES)
        //      testLegacyBloomFilterWrite();
        
>>>>>>> 8b23dcae
        DataInputStream in = getInput("utils.LegacyBloomFilter.bin");
        assert LegacyBloomFilter.serializer().deserialize(in) != null;
        in.close();
    }

    private void testEstimatedHistogramWrite() throws IOException
    {
        EstimatedHistogram hist0 = new EstimatedHistogram();
        EstimatedHistogram hist1 = new EstimatedHistogram(5000);
        long[] offsets = new long[1000];
        long[] data = new long[offsets.length + 1];
        for (int i = 0; i < offsets.length; i++)
        {
            offsets[i] = i;
            data[i] = 10 * i;
        }
        data[offsets.length] = 100000;
        EstimatedHistogram hist2 = new EstimatedHistogram(offsets, data);

        DataOutputStream out = getOutput("utils.EstimatedHistogram.bin");
        EstimatedHistogram.serializer.serialize(hist0, out);
        EstimatedHistogram.serializer.serialize(hist1, out);
        EstimatedHistogram.serializer.serialize(hist2, out);
        out.close();
    }

    @Test
    public void testEstimatedHistogramRead() throws IOException
    {
        if (EXECUTE_WRITES)
            testEstimatedHistogramWrite();

        DataInputStream in = getInput("utils.EstimatedHistogram.bin");
        assert EstimatedHistogram.serializer.deserialize(in) != null;
        assert EstimatedHistogram.serializer.deserialize(in) != null;
        assert EstimatedHistogram.serializer.deserialize(in) != null;
        in.close();
    }
}<|MERGE_RESOLUTION|>--- conflicted
+++ resolved
@@ -73,16 +73,10 @@
     @Test
     public void testLegacyBloomFilterRead() throws IOException
     {
-<<<<<<< HEAD
-        if (EXECUTE_WRITES)
-            testLegacyBloomFilterWrite();
-
-=======
         // We never write out a new LBF.  Copy the data file from 0.7 instead.
         // if (EXECUTE_WRITES)
         //      testLegacyBloomFilterWrite();
         
->>>>>>> 8b23dcae
         DataInputStream in = getInput("utils.LegacyBloomFilter.bin");
         assert LegacyBloomFilter.serializer().deserialize(in) != null;
         in.close();
