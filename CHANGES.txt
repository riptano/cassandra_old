--- conflicted
+++ resolved
@@ -1,14 +1,6 @@
-<<<<<<< HEAD
-
 DSE backports/cherry-picks
- * remove the index entry on oldColumn when new column is a tombstone
-   (CASSANDRA-5395)
- * Ensure that PerRowSecondaryIndex updates see the most recent values
-   (CASSANDRA-5397)
- * Ensure that PerRowSecondaryIndex is notified of row-level deletes
-   (CASSANDRA-5445)
- * Don't lowercase property map keys (this breaks NTS) (CASSANDRA-5292)
-=======
+ * NONE
+
 1.2.5
  * Include fatal errors in trace events (CASSANDRA-5447)
  * Ensure that PerRowSecondaryIndex is notified of row-level deletes
@@ -105,7 +97,16 @@
  * Fix race when initializing ColumnFamilyStore (CASSANDRA-5350)
  * Add UseTLAB JVM flag (CASSANDRA-5361)
 
->>>>>>> a6edfa56
+
+
+DSE backports/cherry-picks
+ * remove the index entry on oldColumn when new column is a tombstone
+   (CASSANDRA-5395)
+ * Ensure that PerRowSecondaryIndex updates see the most recent values
+   (CASSANDRA-5397)
+ * Ensure that PerRowSecondaryIndex is notified of row-level deletes
+   (CASSANDRA-5445)
+ * Don't lowercase property map keys (this breaks NTS) (CASSANDRA-5292)
 
 1.2.2
  * fix potential for multiple concurrent compactions of the same sstables
@@ -186,14 +187,7 @@
  * Adds E notation for floating point numbers (CASSANDRA-4927)
  * Detect (and warn) unintentional use of the cql2 thrift methods when cql3 was
    intended (CASSANDRA-5172)
- * cli: Quote ks and cf names in schema output when needed (CASSANDRA-5052)
- * Fix bad default for min/max timestamp in SSTableMetadata (CASSANDRA-5372)
- * Fix cf name extraction from manifest in Directories.migrateFile() (CASSANDRA-5242)
- * Support pluggable internode authentication (CASSANDRA-5401)
- * Replace mistaken usage of commons-logging with slf4j (CASSANDRA-5464)
-
-
-1.1.10
+Merged from 1.1:
  * fix saved key cache not loading at startup (CASSANDRA-5166)
  * fix ConcurrentModificationException in getBootstrapSource (CASSANDRA-5170)
  * fix sstable maxtimestamp for row deletes and pre-1.1.1 sstables (CASSANDRA-5153)
@@ -490,7 +484,6 @@
 Merged from 1.0:
  * Switch from NBHM to CHM in MessagingService's callback map, which
    prevents OOM in long-running instances (CASSANDRA-4708)
- * Pluggable Thrift transport factories for CLI (CASSANDRA-4609)
 
 
 1.1.5
